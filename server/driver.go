--- conflicted
+++ resolved
@@ -99,21 +99,12 @@
 
 // Settings defines all the server settings
 type Settings struct {
-<<<<<<< HEAD
-	ListenAddr                string     // Listening address
-	PublicHost                string     // Public IP to expose (only an IP address is accepted at this stage)
-	MaxConnections            int        // Max number of connections to accept
-	DataPortRange             *PortRange // Port Range for data connections. Random one will be used if not specified
-	DisableMLSD               bool       // Disable MLSD support
-	DisableMLST               bool       // Disable MLST support
-	NonStandardActiveDataPort bool       // Allow to use a non-standard active data port
-=======
 	Listener                  net.Listener     // Allow providing an already initialized listener. Mutually exclusive with ListenAddr
 	ListenAddr                string           // Listening address
 	PublicHost                string           // Public IP to expose (only an IP address is accepted at this stage)
 	PublicIPResolver          PublicIPResolver // Optional function that can perform a public ip lookup for the given CientContext.
 	DataPortRange             *PortRange       // Port Range for data connections. Random one will be used if not specified
 	DisableMLSD               bool             // Disable MLSD support
+	DisableMLST               bool       // Disable MLST support
 	NonStandardActiveDataPort bool             // Allow to use a non-standard active data port
->>>>>>> 976aca62
 }